--- conflicted
+++ resolved
@@ -121,20 +121,7 @@
 
     /// Anyone can mint their `Hero`!
     #[allow(lint(self_transfer))] // Suppress the self_transfer lint here
-    public fun mint(
-        shop: &mut Treasury,
-        payment: &mut Coin<SUI>,
-        clock: &Clock,
-        name: String,
-        image_url: String,
-<<<<<<< HEAD
-=======
-        description: String,
-        arg3: vector<0x1::ascii::String>,
-        arg4: vector<0x1::ascii::String>,
->>>>>>> 269f21ce
-        ctx: &mut TxContext
-    ) {
+    public fun mint(shop: &mut Treasury, payment: &mut Coin<SUI>, clock: &Clock, name: String, image_url: String, ctx: &mut TxContext) {
         let current_time = clock.timestamp_ms();
         assert!(current_time >= PHASE_ONE_TIME, 1001);
         if (current_time >= PHASE_THREE_TIME && current_time < PHASE_FOUR_TIME) {
@@ -145,7 +132,6 @@
             shop.price = PHASE_THREE_PRICE;
         };
 
-<<<<<<< HEAD
         assert!(coin::value(payment) >= shop.price, 1002);
 
         // Take amount = `shop.price` from Coin<SUI>
@@ -154,24 +140,9 @@
         let profits = coin::take(&mut paid, shop.price, ctx);
 
         transfer::public_transfer(profits, TREASURY_WALLET);
-
         // Put the coin to the Treasury's balance
         balance::join(&mut shop.balance, paid);
 
-=======
-        if (current_time >= PHASE_THREE_TIME) {
-            assert!(coin::value(payment) >= shop.price, 1002);
-            // Take amount = `shop.price` from Coin<SUI>
-            let coin_balance = coin::balance_mut(payment);
-            let mut paid = balance::split(coin_balance, shop.price);
-            let profits = coin::take(&mut paid, shop.price, ctx);
-            transfer::public_transfer(profits, TREASURY_WALLET);
-            
-            // Put the coin to the Treasury's balance
-            balance::join(&mut shop.balance, paid);
-        };
-        
->>>>>>> 269f21ce
         let id = object::new(ctx);
         let nft = Hero {
             id:id,
